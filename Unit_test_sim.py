--- conflicted
+++ resolved
@@ -142,7 +142,7 @@
                             [0.0],
                             [0.0],
                             [0.0]]])
-        
+
         d_positions_init = self.d_positions_init.detach().cpu().numpy()
         d_positions= torch.from_numpy(d_positions).to(self.device)
         d_mass_matrix = np.eye(3)[None, :, :] * d_mass.squeeze()[:, None, None]
@@ -150,7 +150,7 @@
 
         positions_pre_constraint = positions_traj[:,0].clone()
         b_undeformed_vert_pre_constraint = self.b_undeformed_vert.clone()
-        
+
         # ___Numerical negative perturbation___
         positions_negative = positions_pre_constraint - d_positions
         positions_negative_input = positions_negative.clone()
@@ -212,85 +212,7 @@
 
             # print('positions_ICE', positions_ICE)
 
-<<<<<<< HEAD
-            # ___Define the perturbance for analytical & numerical gradient calculation___
-            d_positions = np.array([[[0.0, 0.0, 0.0],
-                                     [0e-2, 0e-2, 0e-2],
-                                     [0e-2, 0e-2, 0e-2],
-                                     [1e-3, 3e-3, 1e-3],
-                                     [4e-3, 5e-3, 1e-3],
-                                     [1e-3, 3e-3, 1e-3],
-                                     [0.0, 0.0, 0.0]]])
-
-            # d_mass = np.array([[[0.0],
-            #                            [0.5e-2],
-            #                            [2e-2],
-            #                            [4e-2],
-            #                            [4e-2],
-            #                            [0.0],
-            #                            [4e-2]]])
-            d_mass = np.array([[[0.0],
-                                [0.0],
-                                [3e-3],
-                                [2e-3],
-                                [0.0],
-                                [0.0],
-                                [0.0]]])
-            d_positions_init = self.d_positions_init.detach().cpu().numpy()
-
-
-            # print('self.bkgrad.grad_DX_X', self.bkgrad.grad_DX_X)
-
-            analytical_d_delta_positions_ICE = (np.matmul(self.bkgrad.grad_DX_Xinit, d_positions_init.reshape(1, -1, 1))+np.matmul(self.bkgrad.grad_DX_X, d_positions.reshape(1, -1, 1)) + np.matmul(self.bkgrad.grad_DX_M, d_mass))
-            analytical_d_delta_positions_ICE = analytical_d_delta_positions_ICE.reshape(self.bkgrad.grad_DX_X.shape[0], -1, 3)
-
-
-            d_positions= torch.from_numpy(d_positions).to(self.device)
-            d_mass_matrix = np.eye(3)[None, :, :] * d_mass.squeeze()[:, None, None]
-            d_mass_matrix = torch.from_numpy(d_mass_matrix).to(self.device)
-
-            # ___Numerical negative perturbation___
-            positions_negative = positions_pre_constraint - d_positions
-
-
-            positions_negative_input = positions_negative.clone()
-
-            mass_negative = self.mass_matrix - d_mass_matrix
-            mass_negative_input = mass_negative.clone()
-
-            mass_scale1_neg = mass_negative_input[:, 1:] @ torch.linalg.pinv(mass_negative_input[:, 1:] + mass_negative_input[:, :-1])
-            mass_scale2_neg = mass_negative_input[:, :-1] @ torch.linalg.pinv(mass_negative_input[:, 1:] + mass_negative_input[:, :-1])
-            mass_scale_neg = torch.cat((mass_scale1_neg, -mass_scale2_neg), dim=1).view(-1, self.n_edge, 3, 3)
-
-            mass_positive = self.mass_matrix + d_mass_matrix
-            # print('mass_positive',mass_positive)
-            mass_positive_input = mass_positive.clone()
-            mass_scale1_pos = mass_positive_input[:, 1:] @ torch.linalg.pinv(mass_positive_input[:, 1:] + mass_positive_input[:, :-1])
-            mass_scale2_pos = mass_positive_input[:, :-1] @ torch.linalg.pinv(mass_positive_input[:, 1:] + mass_positive_input[:, :-1])
-            mass_scale_pos = torch.cat((mass_scale1_pos, -mass_scale2_pos), dim=1).view(-1, self.n_edge, 3, 3)
-
-            undeform_vert_positive = b_undeformed_vert_pre_constraint+d_positions_init
-            undeform_vert_positive_input = undeform_vert_positive.clone()
-            undeform_vert_negative = b_undeformed_vert_pre_constraint-d_positions_init
-            undeform_vert_negative_input = undeform_vert_negative.clone()
-
-
-            positions_ICE_neg, _ = self.constraints_enforcement.Inextensibility_Constraint_Enforcement(
-                self.batch,
-                positions_negative_input,
-                self.batched_m_restEdgeL_neg,  # change to nominal length
-                mass_negative_input,
-                self.clamped_index,
-                self.inext_scale,
-                mass_scale_neg,
-                self.zero_mask_num,
-                undeform_vert_negative_input,
-                self.bkgrad_neg,
-                self.n_branch
-            )
-=======
             velocities = (positions_ICE - prev_positions) / dt
->>>>>>> d3ad97f1
 
             gt_positions = target_traj[:, t]
             gt_velocities = (target_traj[:, t] - positions_traj[:, t]) / dt
@@ -320,7 +242,7 @@
                                                 positions_positive_input, previous_positions_traj, self.batched_m_restEdgeL_pos,
                                                 mass_positive_input, mass_scale_pos, undeform_vert_positive_input, self.bkgrad_pos)
         delta_positions_ICE_pos = positions_ICE_pos - positions_positive
-        
+
         # ___Calculate numerical gradient by finite difference method___
         d_delta_positions_ICE = (delta_positions_ICE_pos - delta_positions_ICE_neg) / 2
         d_delta_positions_ICE_np = d_delta_positions_ICE.detach().cpu().numpy()
